--- conflicted
+++ resolved
@@ -558,23 +558,11 @@
 }
 
 
-<<<<<<< HEAD
-def stored_energy(piping):
-    """Calculate stored energy in piping using Baker equation."""
-    P = piping.fluid.P
-    V = sum((pipe.volume for pipe in piping))
-=======
-
-
-
-
-
 def stored_energy(piping):
     """Calculate stored energy in piping using Baker equation."""
     # TODO Should accept fluid and volume instead
     P = piping.fluid.P
-    V = piping.volume
->>>>>>> a06ac3b8
+    V = sum((pipe.volume for pipe in piping))
     k = piping.fluid.gamma
     E_stored = P * V / (k-1) * (1-(P_NTP/P)**((k-1)/k))
     return E_stored.to(ureg.lbf*ureg.ft)
