"""Utilities for hydraulics calculations.

Contains functions for hydrodynamic calculations. The main source of the
equations is Crane TP-410.
"""
from math import pi, sin, log, sqrt, tan
from . import logger
from . import ureg, Q_
from .cp_wrapper import ThermState
from .functions import Air
<<<<<<< HEAD
=======
from .functions import stored_energy
from . import T_NTP, P_NTP
>>>>>>> 4e159261
from . import os, __location__
from pint import set_application_registry
from serialize import load
from scipy.optimize import root_scalar

set_application_registry(ureg)


def _load_table(table_name):
    yaml_table = load((os.path.join(__location__, table_name)))
    result = {}
    for D, sub_table in yaml_table.items():
        result.update({D: {k: v*ureg.inch for k, v in sub_table.items()}})
    return result


NPS_table = _load_table('NPS_table.yaml')
COPPER_TABLE = _load_table('copper_table.yaml')


class Tube:
    """
    Tube, requires OD and wall thickness specified
    """
    def __init__(self, OD, wall=0*ureg.m, L=0*ureg.m, c=0*ureg.m):
        """Generate tube object.

        Parameters
        ----------
        OD : ureg.Quantity {length: 1}
            Outer diameter of the tube.
        wall : ureg.Quantity {length: 1}
            Wall thickness of the tube.
        L : ureg.Quantity {length: 1}
            Length of the tube.
        c : ureg.Quantity {length: 1}
            Sum of the mechanical allowances plus corrosion and erosion
            allowances.
        """
        self.OD = OD
        self.D = OD.to(ureg.inch).magnitude
        self.wall = wall
        self.ID = self._calculate_ID()
        self.L = L
        self.area = self._calculate_area()
        self.volume = self._calculate_volume()
        self.K = self._calculate_K()
        # c = Q_('0.5 mm') for unspecified machined surfaces
        # TODO add calculation for c based on thread depth c = h of B1.20.1
        # Wall thickness under tolerance is 12.5% as per ASTM A999
        wall_tol = 0.125 * self.wall
        self.c = c + wall_tol
        self.type = 'Tube'
        self.S = None
        self.E = None
        self.W = None
        self.Y = None

    def _calculate_ID(self):
        """ureg.Quantity {length: 1} : Wall thickness of Pipe based on NPS table.
        """
        return self.OD - 2*self.wall

    def _calculate_area(self):
        """ureg.Quantity {length: 2} : Cross sectional area of pipe.
        """
        return pi * self.ID**2 / 4

    def _calculate_volume(self):
        """ureg.Quantity {length: 3} : Pipe inner volume.
        """
        return self.area * self.L

    def _calculate_K(self):
        """ureg.Quantity {length: 1}: Resistance coefficient.
        """
        return self.f_T()*self.L/self.ID

    def f_T(self):
        return Pipe.f_T(self)

    def pressure_design_thick(self, P_int, P_ext=Q_('0 psig')):
        """Calculate pressure design thickness for given pressure and pipe material.

        Based on B31.3 304.1.

        Parameters
        ----------
        P_int : ureg.Quantity {length: -1, mass: 1, time: -2}
            Internal pressure, absolute
        P_ext : ureg.Quantity {length: -1, mass: 1, time: -2}
            External pressure, absolute

        Returns
        -------
        ureg.Quantity {length: 1}
            Minimum required wall thickness.
        """
        # Check whether S, E, W, and Y are defined
        self._check_SEWY()
        D = self.OD
        # d = self.ID
        S, E, W, Y = self.S, self.E, self.W, self.Y
        P = P_int - P_ext  # Differential pressure across the wall
        t = P * D / (2*(S*E*W + P*Y))
        # TODO add 3b equation handling:
        # t = P * (d+2*c) / (2*(S*E*W-P*(1-Y)))
        if (t >= D/6) or (P/(S*E)) > 0.385:
            logger.error('Calculate design thickness in accordance \
            with B31.3 304.1.2 (b)')
            return None
        tm = t + self.c
        return tm

    def pressure_rating(self):
        """Calculate internal pressure rating.

        Based on B31.3 304.1.

        Returns
        -------
        ureg.Quantity {length: 1}
            Minimum required wall thickness.
        """
        # Check whether S, E, W, and Y are defined
        self._check_SEWY()
        D = self.OD
        S, E, W, Y = self.S, self.E, self.W, self.Y
        t = self.wall - self.c
        P = 2 * t * S * E * W / (D-2*Y*t)
        return P

    def add_SEWY(self, *, S=None, E=None, W=None, Y=None):
        """ Add properties for pressure design calculations.

        Parameters
        ----------
        S : Stress value for pipe material
        E : Quality factor from Table A-1A or A-1B
        W : Weld joint strength reduction factor in accordance
            with 302.3.5 (e)
        Y : coefficient from Table 304.1.1

        Returns
        -------
        None
        """
        self.S, self.E, self.W, self.Y = S, E, W, Y

    def _check_SEWY(self):
        """Check whether following properties S, E, W, Y for stress
        calculations are defined.

        Parameters
        ----------
         S: Stress value for pipe material
         E: Quality factor from Table A-1A or A-1B
         W: Weld joint strength reduction factor in accordance with 302.3.5 (e)
         Y: coefficient from Table 304.1.1

        Returns
        -------
        None
        """
        if self.S is None:
            try:
                self.S = self.material.S
            except AttributeError:
                raise AttributeError(
                    'Stress value S from B31.3 Table A-1  needs to be defined')
        elif self.E is None:
            try:
                self.E
            except AttributeError:
                raise AttributeError('Quality factor E from B31.3 Table '
                                     'A-1A/A-1B needs to be defined')
        elif self.W is None:
            try:
                self.W
            except AttributeError:
                raise AttributeError(
                    'Weld joint stress reduction factor W from B31.3 '
                    '302.3.5(e) needs to be defined')
        elif self.Y is None:
            try:
                self.Y
            except AttributeError:
                raise AttributeError('Coefficient Y from B31.3 Table '
                                     '304.1.1 needs to be defined')
        else:
            if self.S != self.material.S:
                raise AttributeError('Stress value S is different than stress'
                                     'value for material. Check the inputs.')

    def branch_reinforcement(self, BranchPipe, P, beta=Q_('90 deg'), d_1=None,
                             T_r=Q_('0 in')):
        """Calculate branch reinforcement status for given BranchPipe and
        reinforcing ring thickness, Tr.

        Parameters
        ----------
        BranchPipe : Pipe
            Branch pipe/tube instance with S, E, W, Y properties defined
        P : ureg.Quantity {length: -1, mass: 1, time: -2}
            Design pressure
        beta : ureg.Quantity {dimensionless}
            Smaller angle between axes of branch and run
        d_1 : ureg.Quantity {length: 1}
            Effective length removed from pipe at branch (opening for branch)
        T_r : ureg.Quantity {length: 1}
            Minimum thickness of reinforcing ring

        Returns
        -------
        None

        """
        # TODO Rename to reinforcement area?
        t_h = self.pressure_design_thick(P)
        if d_1 is None:
            d_1 = BranchPipe.OD
        D_h = self.OD
        T_h = self.wall
        T_b = BranchPipe.wall
        t_b = BranchPipe.pressure_design_thick(P)
        c = max(self.c, BranchPipe.c)  # Max allowance is used for calculation
        # B31.3 has no specification which allowance to use
        d_2 = half_width(d_1, T_b, T_h, c, D_h)
        A_1 = t_h * d_1 * (2-sin(beta))
        A_2 = (2*d_2-d_1) * (T_h - t_h - c)
        # height of reinforcement zone outside of run pipe
        L_4 = min(2.5*(T_h-c), 2.5*(T_b-c))
        A_3 = 2 * L_4 * (T_b-t_b-c)/sin(beta) * BranchPipe.S / self.S
        print(f'Required Reinforcement Area A_1: {A_1.to(ureg.inch**2):.3g~}')
        A_avail = A_2 + A_3  # Ignoring welding reinforcement
        print(f'Available Area A_2+A_3: {A_avail.to(ureg.inch**2):.3g~}')
        print(f'Weld branch connection is safe: {A_avail>A_1}')

    def info(self):
        return f'{self.type}, {self.OD:.3g~}x{self.wall:.3g~}, ' + \
            f'L={self.L:.3g~}'

    def __str__(self):
        return f'{self.D:.3g}" {self.type}'


class Pipe(Tube):
    """NPS pipe class.

    Pipe objects represent actual parts of the pipeline. The Pipe object
    will contain information such as OD, ID, wall thickness, and can be
    used to calculate flow coefficient K that is used for flow calculations.
    """
    def __init__(self, D_nom, SCH=40, L=0*ureg.m, c=Q_('0 mm')):
        """Generate `Pipe` object.

        Parameters
        ----------
        D_nom : float or ureg.Quantity {length: 1}
            Nominal diameter of piping; can be dimensionless or having a unit
            of length.
        SCH : int
            Pipe schedule. Default value is SCH 40 (STD).
        L : ureg.Quantity {length: 1}
            Pipe length
        c : ureg.Quantity {length: 1}
            Sum of the mechanical allowances plus corrosion and erosion
            allowances.
        """
        if isinstance(D_nom, ureg.Quantity):
            D = D_nom.magnitude
        else:
            D = D_nom
        OD = NPS_table[D]['OD']
        self.SCH = SCH
        # TODO Should I be using get here?
        wall = NPS_table[D].get(SCH)
        super().__init__(OD, wall, L, c)
        self.D = D
        self.type = 'NPS pipe'

        # """ureg.Quantity {length: 1} : Pipe OD based on NPS table.
        # """


        """ureg.Quantity {length: 1} : ID of the Pipe based on NPS table.
        """

    def f_T(self):
        """Calculate Darcy friction factor for complete turbulence for clean
        steel pipe.

        Fitted logarithmic function to data from A-25.

        Returns
        -------
        ureg.Quantity {dimensionless}
            Darcy friction factor.
        """
        if self.ID < 0.2*ureg.inch or self.ID > 48*ureg.inch:
            logger.debug('''Tabulated friction data is given for
                           ID = 0.2..48 inch, given {:.2~}'''.format(self.ID))
        ln_ID = log(self.ID.to(ureg.inch).magnitude)
        return 0.0236-6.36e-3*ln_ID+8.12e-4*ln_ID**2  # Fitting by S. Koshelev

    def info(self):
        return f'{self.type} {self.D}" SCH {self.SCH}, L={self.L:.3~g}'


class CopperTube(Tube):
    """Copper tube.

    Parameters
    ----------
    OD : ureg.Quantity {length: 1}
        Outer diameter of the tube.
    wall : ureg.Quantity {length: 1}
        Wall thickness of the tube.
    L : ureg.Quantity {length: 1}
        Length of the tube.
    """
    def __init__(self, D_nom, type_='Type K', L=0*ureg.m):
        if isinstance(D_nom, ureg.Quantity):
            D = D_nom.magnitude
        else:
            D = D_nom
        OD = COPPER_TABLE[D]['OD']
        wall = COPPER_TABLE[D][type_]
        c = 0 * ureg.inch  # Not affected by corrosion
        super().__init__(OD, wall, L, c)
        self.D = D
        self.type = 'Copper tube ' + type_


class VJPipe(Pipe):
    """Vacuum jacketed pipe.
    """
    def __init__(self, D_nom, *, SCH=5, L=0*ureg.m,
                 VJ_D, VJ_SCH=5, c=0*ureg.inch):
        """Generate Vacuum jacketed pipe object.

        Parameters
        ----------
        D_nom : float or ureg.Quantity {length: 1}
            Nominal diameter of the inner pipe.
        SCH : int
            Inner pipe schedule. Default value is SCH 40 (STD).
        L : ureg.Quantity {length: 1}
            Length of the inner pipe.
        VJ_D : float or ureg.Quantity {length: 1}
            Nominal diameter of the vacuum jacket.
        VJ_SCH : int
            Vacuum jacket pipe schedule. Default value is SCH 40 (STD).
        c : ureg.Quantity {length: 1}
            Sum of the mechanical allowances plus corrosion and erosion
            allowances of the inner pipe.
        """
        super().__init__(D_nom, SCH, L)
        self.VJ = Pipe(VJ_D, VJ_SCH, L)
        self.type = 'VJ pipe'

    def info(self):
        return f'NPS {self.D}" SCH {self.SCH} with VJ {self.VJ.D}", ' + \
            f'SCH {self.VJ.SCH}, L={self.L:.3~g}'


class CorrugatedPipe(Tube):
    """Corrugated pipe class.
    """
    def __init__(self, D_nom, L=0*ureg.m):
        """Generate corrugated pipe object.

        Parameters
        ----------
        D_nom : ureg.Quantity {length: 1}
            Nominal diameter of the inner pipe.
        L : ureg.Quantity {length: 1}
            Length of the pipe.
        """
        # TODO DRY
        OD = D_nom
        logger.debug('For corrugated piping assumed OD = D')
        wall = 0 * ureg.m
        c = 0 * ureg.inch
        super().__init__(OD, wall, L, c)
        self.K = 4*self.K  # Multiplier 4 is used for corrugated pipe
        self.type = 'Corrugated pipe'
        logger.debug('For corrugated piping assumed wall = 0')

    def branch_reinforcement(self):
        raise NotImplementedError('Branch reinforcement not implemented for'
                                  ' corrugated pipe')

    def pressure_design_thick(self):
        raise NotImplementedError('Pressure design thickness not implemented'
                                  ' for corrugated pipe')

    def info(self):
        return f'Corrugated pipe D={self.OD:.3g~}, L={self.L:.3g~}'


class Entrance ():
    """Pipe entrance, flush, sharp edged.
    """
    def __init__(self, ID):
        """Generate an pipe entrance.

        Parameters
        ----------
        ID : ureg.Quantity {length: 1}
            Inside diameter of the entrance.
        """
        self.ID = ID
        self.area = Tube._calculate_area(self)
        self.type = 'Entrance'
        self.K = 0.5  # Crane TP-410, A-29
        self.volume = 0 * ureg.ft**3

    def info(self):
        return f'{self.type}, {self.ID:.3g~}'

    def __str__(self):
        return self.type


class Exit (Entrance):
    """Pipe exit, projecting or sharp-edged, or rounded.
    """
    def __init__(self, ID):
        """Generate pipe exit.

        Parameters
        ----------
        ID : ureg.Quantity {length: 1}
            Inside diameter of the exit.
        """
        self.ID = ID
        self.area = Pipe._calculate_area(self)
        self.type = 'Exit'
        self.K = 1  # Crane TP-410, A-29
        self.volume = 0 * ureg.ft**3

    def info(self):
        return f'Exit opening, {self.ID:.3g~}'


class Orifice():
    """Square-edged orifice plate
    """
    def __init__(self, ID):
        """Generate orifice.

        Parameters
        ----------
        ID : ureg.Quantity {length: 1}
            Inside diameter of the orifice.
        """
        self.Cd = 0.61  # Thin sharp edged orifice plate
        self.ID = ID
        self.area = Pipe._calculate_area(self)
        self.type = 'Orifice'
        self.K = 1/self.Cd**2
        self.volume = 0 * ureg.ft**3

    def info(self):
        return f'Orifice, {self.ID:.3g~}'

    def __str__(self):
        return f'{self.ID:.3g~} orifice'


class ConicOrifice(Orifice):
    """Conic orifice
    """
    def __init__(self, D, ID):
        """Generate conic orifice.

        Parameters
        ----------
        D :
        ID : ureg.Quantity {length: 1}
            Inside diameter of the orifice.
        """
        super().__init__(ID)
        if NPS_table[D]['OD'] >= 1*ureg.inch:
            # For a smaller diameter using value for
            # square-edged plate (unfounded assumption)
            self.Cd = 0.73
            # Flow Measurements Engineering Handbook, Table 9.1, p. 9.16
        self.type = 'Conic orifice'

    def info(self):
        return f'Conic orifice, {self.ID:.3g~}'

    def __str__(self):
        return f'{self.ID:.3g~} conic orifice'


class Annulus():
    """"Annulus or tube in tube.

    Parameters
    ----------
    D1 : ureg.Quantity {length: 1}
        ID of the outer tube.
    D2 : ureg.Quantity {length: 1}
        OD of the inner tube.
    L : ureg.Quantity {length: 1}
        Length of the annulus tube.
    """
    def __init__(self, D1, D2, L=Q_('0m')):
        self.D1 = D1
        self.D2 = D2
        assert D1 > D2, 'D1 should be larger than D2'
        self.L = L
        assert D1 > D2
        self.area = pi / 4 * (D1**2 - D2**2)
        self.volume = Pipe._calculate_volume(self)
        self.ID = D1 - D2  # Hydraulic diameter
        self.f_T = lambda: Tube.f_T(self)
        self.K = Tube._calculate_K(self)

    def info(self):
        return f'Annulus D1={self.D1:.3g~}, D2={self.D2:.3g~}, L={self.L:.3g~}'

    def __str__(self):
        return f'{self.D1:.3g~} x {self.D2:.3g~} annulus'


class Elbow(Tube):
    """
    NPS Tee fitting.
    MRO makes method K from PipeElbow class to override method from Pipe class.
    """
    def __init__(self, OD, wall=0*ureg.inch, c=0*ureg.inch, R_D=1.5, N=1,
                 angle=90*ureg.deg):
        """Generate a tube elbow object.

        Parameters
        ----------
        OD : ureg.Quantity {length: 1}
            Outer diameter of the tube.
        wall : ureg.Quantity {length: 1}
            Wall thickness of the tube.
        R_D : ureg.Quantity {length: 1}
            Elbow radius/diameter ratio
        N : int
            Number of elbows in the pipeline
        angle : ureg.Quantity {dimensionless}
            Number of elbows in the pipeline
        """
        self.R_D = R_D
        self.N = N
        self.angle = angle
        super().__init__(OD, wall, L=0*ureg.m, c=c)
        self.L = R_D*self.ID*angle
        self.type = 'Tube elbow'

    def _calculate_K(self):
        """
        Pressure drop in an elbow fitting.
        Based on Handbook of Hydraulic Resistance by I.E. Idelchik.
        """
        if self.angle <= 70*ureg.deg:
            A1 = 0.9*sin(self.angle)
        elif self.angle == 90*ureg.deg:
            A1 = 1
        elif self.angle >= 100*ureg.deg:
            A1 = 0.7+0.35*self.angle/(90*ureg.deg)
        else:
            logger.error('''Improper bend angle for elbow.
            90 degrees used instead: {}'''.format(self.angle))
            A1 = 1

        if self.R_D < 1:
            B1 = 0.21*(self.R_D)**(-0.25)
        else:
            B1 = 0.21*(self.R_D)**(-0.5)

        C1 = 1  # use different value for non-axis symmetric
        # Friction losses in the elbow
        K_frict = super()._calculate_K()
        return (A1*B1*C1+K_frict)*self.N

    def info(self):
        return f'{self.N}x {self.type}, {self.OD}"x{self.wall}", ' + \
            f'{self.angle.to(ureg.deg)}, R_D = {self.R_D}'


class PipeElbow(Elbow, Pipe):
    """
    NPS Tee fitting.
    MRO makes method K from Elbow class to override method from Pipe class.
    """
    def __init__(self, D_nom, SCH=40, c=0*ureg.inch, R_D=1.5, N=1, angle=90*ureg.deg):
        """Generate a pipe elbow object.

        Parameters
        ----------
        D_nom : float or ureg.Quantity {length: 1}
            Nominal diameter of piping; can be dimensionless or having a unit
            of length.
        SCH : int
            Pipe schedule. Default value is SCH 40 (STD).
        R_D : ureg.Quantity {length: 1}
            Elbow radius/diameter ratio
        N : int
            Number of elbows in the pipeline
        angle : ureg.Quantity {dimensionless}
            Number of elbows in the pipeline
        """
        # D_nom and SCH go as positional arguments to Pipe __init__
        super().__init__(D_nom, SCH, c=c, R_D=R_D, N=N, angle=angle)
        self.type = 'NPS elbow'

    def info(self):
        return f'{self.N}x {self.type}, {self.D}" SCH {self.SCH}, ' + \
            f'{self.angle.to(ureg.deg)}, R_D = {self.R_D}'


class Tee(Tube):
    """
    Tee fitting based.
    """
    def __init__(self, OD, wall=0*ureg.inch, c=0*ureg.inch, direction='thru'):
        if direction in ['thru', 'through', 'run']:
            self.direction = 'run'
        elif direction in ['branch', 'side']:
            self.direction = 'branch'
        else:
            logger.error('''Tee direction is not recognized,
                         try "thru" or "branch": {}'''.format(direction))
        L = 0*ureg.m
        super().__init__(OD, wall, L, c)
        self.type = 'Tube tee'

    def _calculate_K(self):
        if self.direction == 'run':
            return 20*self.f_T()  # Crane TP-410 p. A-29
        elif self.direction == 'branch':
            return 60*self.f_T()  # Crane TP-410 p. A-29

    def info(self):
        return f'{self.type}, {self.OD}x{self.wall}, {self.direction}'


class PipeTee(Tee, Pipe):
    """
    NPS Tee fitting.
    MRO makes method K from Tee class to override method from Pipe class.
    """
    def __init__(self, D_nom, SCH=40, c=0*ureg.inch, direction='thru'):
        # D_nom and SCH go as positional arguments to Pipe __init__
        super().__init__(D_nom, SCH, c, direction)
        self.type = 'NPS tee'

    def info(self):
        return f'{self.type}, {self.D}" SCH {self.SCH}, ' + \
            f'{self.direction}'


class Valve():
    """
    Generic valve with known Cv.
    """
    def __init__(self, D, Cv):
        # TODO DRY
        self.D = D
        self._Cv = Cv
        self.OD = None
        self.ID = self.D
        self.area = Pipe._calculate_area(self)
        self.L = None
        self.type = 'Valve'
        self.K = Cv_to_K(self._Cv, self.D)
        self.volume = 0 * ureg.ft**3

    def info(self):
        return f'{self.type}, {self.D}", Cv = {self._Cv:.3g}'

    def __str__(self):
        # TODO remove after init updated
        return f'{self.D:.3g~} valve'


# class GlobeValve(Pipe):
#     """
#     Globe valve.
#     """
#     def __init__(self, D):
#         super().__init__(D, None, None)
#         # ID for the valve is assumed equal to SCH40 ID:
#         self.ID = self.OD - 2*NPS_table[D].get(40)
#         self.type = 'Globe valve'
#         self._K = 340*self.f_T()  # Horizontal ball valve with beta = 1

#     @property
#     def volume(self):
#         return 0 * ureg.ft**3

#     def __str__(self):
#         return f'{self.type}, {self.D}"'


# class VCone(Pipe):
#     """
#     McCrometer V-Cone flowmeter.
#     """
#     def __init__(self, D, beta, Cf, SCH=40):
#         super().__init__(D, SCH, None)
#         self.beta = beta
#         self._Cf = Cf
#         self.type = 'V-cone flow meter'
#         # Equation is reverse-engineered from McCrometer V-Cone equations
#         self._K = 1/(self.beta**2/(1-self.beta**4)**0.5*self._Cf)**2


class Contraction():
    """
    Sudden and gradual contraction based on Crane TP-410.
    """
    def __init__(self, Pipe1, Pipe2, theta=ureg('180 deg')):
        """
        Pipe1: upstream pipe
        Pipe2: downstream pipe
        theta: contraction angle
        """
        self._Pipe1 = Pipe1
        self._Pipe2 = Pipe2
        ID1 = Pipe1.ID
        ID2 = Pipe2.ID
        self.beta = beta(ID1, ID2)
        self.theta = theta
        self.type = 'Contraction'
        self.L = None
        self.OD = None
        self.ID = min(ID1, ID2)
        self.area = Pipe._calculate_area(self)
        self.L = abs(ID1 - ID2) / tan(theta/2)
        self.volume = pi * self.L / 3 * (ID1**2 + ID1*ID2 + ID2**2)
        self.K = self._calculate_K()

    def _calculate_K(self):
        if self.theta <= 45*ureg.deg:
            K_ = 0.8 * sin(self.theta/2) * (1-self.beta**2)
            # Crane TP-410 A-26, Formula 1 for K1 (smaller dia)
        elif self.theta <= 180*ureg.deg:
            K_ = 0.5 * (1-self.beta**2) * sqrt(sin(self.theta/2))
            # Crane TP-410 A-26, Formula 2 for K1 (smaller dia)
        else:
            logger.error(f'Theta cannot be greater than {180*ureg.deg} '
                         f'(sudden contraction): {self.theta}')
        return K_

    def info(self):
        return f'{self.type}, {self.theta.to(ureg.deg)} from {self._Pipe1} ' + \
            f'to {self._Pipe2}'

    def __str__(self):
        return f'{self.type}'


class Enlargement(Contraction):
    """
    Sudden and gradual enlargement based on Crane TP-410.
    """
    def __init__(self, Pipe1, Pipe2, theta=ureg('180 deg')):
        """
        Pipe1: upstream pipe
        Pipe2: downstream pipe
        theta: contraction angle
        """
        super().__init__(Pipe1, Pipe2, theta)
        self.type = 'Enlargement'

    def _calculate_K(self):
        if self.theta <= 45*ureg.deg:
            K_ = 2.6 * sin(self.theta/2) * (1-self.beta**2)**2
            # Crane TP-410 A-26, Formula 3 for K1 (smaller dia)
        elif self.theta <= 180*ureg.deg:
            K_ = (1-self.beta**2)**2
            # Crane TP-410 A-26, Formula 4 for K1 (smaller dia)
        else:
            logger.error(f'Theta cannot be greater than {180*ureg.deg} \
            (sudden enlargement): {self.theta}')
        return K_


class Piping(list):
    '''
    Piping system defined by initial conditions and structure of
    pipe elements.
    Piping is modeled as a list of Pipe objects with given conditions at the
    beginning. Implemented methods allow to calculate pressure drop for given
    mass flow rate or mass flow rate for given pressure drop using lumped
    Darcy equation. All flow coefficients K are converted to the same base and
    added together to calculate single K value for the whole piping. This K
    value is used with Darcy equation to calculate pressure drop or mass flow.
    '''
    def __init__(self, fluid, pipes=[]):
        self.fluid = fluid
        self.extend(pipes)

    def add(self, *pipes):
        self.extend(pipes)

    def K(self):
        """Calculate resistance coefficient converted to the area of the first element.

        Returns
        -------
        tuple
            K0 : converted resistance coefficient of the piping
            A0 : area of the first element, basis for conversion
        """
        K0 = 0*ureg.dimensionless
        try:
            A0 = self[0].area  # using area of the first element as base
        except IndexError:
            raise IndexError('Piping has no elements! '
                             'Use Piping.add to add sections to piping.')
        K0 = sum([section.K*(A0/section.area)**2 for section in self])
        return (K0, A0)

    def volume(self):
        result = []
        pipes = (Pipe, VJPipe, CorrugatedPipe, Tube, Annulus)
        # TODO remove elbows and tees after merge
        for pipe in self:
            if isinstance(pipe, pipes):
                result.append((str(pipe),
                               f'{pipe.L.to(ureg.ft).magnitude:.3g}',
                               f'{pipe.volume.to(ureg.ft**3).magnitude:.3g}'))
        return result

    def stored_energy(self):
        """Calculate stored energy of the piping.

        Uses 8 diameters rule as per ASME PCC-2 2018 501-IV-3 (a)."""
        fluid = self.fluid
        largest_tube = max(self, key=lambda tube: tube.ID)
        volume = pi * largest_tube.ID**2 / 4 * 8 * largest_tube.L
        return stored_energy(fluid, volume)

    def dP(self, m_dot):
        '''
        Calculate pressure drop through piping.
        Lumped method using Darcy equation is used.
        The pressure dropped is checked for choked condition.
        '''
        P_0 = self.fluid.P
        T_0 = self.fluid.T
        rho_0 = self.fluid.Dmass
        K, area = self.K()
        w = m_dot / (rho_0*area)
        dP = dP_darcy(K, rho_0, w)  # first iteration
        P_out = P_0 - dP
        k = self.fluid.gamma  # adiabatic coefficient
        # Critical pressure drop;
        # Note: according to Crane TP-410 should be dependent on
        # the hydraulic resistance of the flow path
        rc = (2/(k+1))**(k/(k-1))
        if self.fluid.Q < 0 or dP/P_0 <= 0.1:  # if q<0 then fluid is a liquid
            return dP
        elif dP/P_0 <= 0.4:
            TempState = ThermState(self.fluid.name, backend=self.fluid.backend)
            # Only working for pure fluids and pre-defined mixtures
            TempState.update('T', T_0, 'P', P_out)
            rho_out = TempState.Dmass
            rho_ave = (rho_0+rho_out) / 2
            w = m_dot/(rho_ave*area)
            return dP_darcy(K, rho_ave, w)
        elif 0.4 < dP/P_0 < (1-rc):  # Subsonic flow
            logger.warning('Pressure drop too high for Darcy equation!')
            # Complete isothermal equation, Crane TP-410, p. 1-8, eq. 1-6:
            w = (1/rho_0*(K+2*log(P_0/P_out))*(P_0**2-P_out**2)/P_0)**0.5
            return dP_darcy(K, rho_0, w)
        else:
            logger.warning('''Sonic flow developed. Calculated value ignores
            density changes. Consider reducing mass flow:
                           {:.3~}'''.format(m_dot))
            return dP_darcy(K, rho_0, w)

    def m_dot(self, P_out=0*ureg.psig):
        '''Calculate mass flow through the piping using initial conditions
        at the beginning of piping.

        Calculation is based on Crane TP-410, p. 1.9.
        Net expansion factor Y is conservatively assumed as 1.
        Mass flow is calculated using Darcy equation.

        Parameters
        ----------
        P_out : ureg.Quantity {length: -1, mass: 1, time: -1}
            Exit pressure of the piping.

        Returns
        -------
        ureg.Quantity : {mass: 1, time: -2}
        '''
        P_0 = self.fluid.P
        if P_0 <= P_out:
            logger.warning('Input pressure less or equal to output: \
            {P_0:.3g}, {P_out:.3g}')
            return Q_('0 g/s')
        rho = self.fluid.Dmass
        K, area = self.K()
        k = self.fluid.gamma  # adiabatic coefficient
        # Critical pressure drop
        # Note: according to Crane TP-410 should be dependent on
        # the hydraulic resistance of the flow path
        rc = (2/(k+1))**(k/(k-1))
        if P_out/P_0 > rc:  # Subsonic flow
            delta_P = P_0-P_out
        else:  # Sonic flow
            # logger.warning('''End pressure creates sonic flow.
            #                Max possible dP will be used''')
            delta_P = P_0*(1-rc)  # Crane TP-410, p 2-15
        # Net expansion factor for discharge is assumed to be 1
        # (conservative value):
        m_dot_ = area * (2*delta_P*rho/K)**0.5
        return m_dot_.to(ureg.g/ureg.s)

    def _solver_func(self, P_in_Pa, m_dot, P_out_act):
        """
        Solver function for calculating upstream pressure given flow and
        downstream pressure.

        :P_in_Pa: input pressure in Pa, float
        :args: calculation parameters:
            :m_dot: mass flow
            :P_out_act: actual downstream pressure
        """
        P_in = Q_(P_in_Pa, ureg.Pa)
        self.fluid.update('P', P_in, 'Smass', self.fluid.Smass)
        P_out_calc = P_in - self.dP(m_dot)
        P_out_calc_Pa = P_out_calc.to(ureg.Pa).magnitude
        P_out_act_Pa = P_out_act.to(ureg.Pa).magnitude
        return P_out_calc_Pa - P_out_act_Pa

    def P_in(self, m_dot, P_out=ureg('0 psig'), P_min=ureg('0 psig'),
             P_max=ureg('200 bar')):
        """
        Calculate upstream pressure given mass flow and downstream pressure.

        :m_dot: mass flow
        :P_out: downstream pressure
        :P_min: min expected pressure; should be lower than actual value
        :P_max: max expected pressure; should be higher than actual value
        """
        args = (m_dot, P_out)  # arguments passed to _solver_func
        # Convert pressure to dimensionless form
        P_min_Pa = P_min.to(ureg.Pa).magnitude
        P_max_Pa = P_max.to(ureg.Pa).magnitude
        bracket = [P_min_Pa, P_max_Pa]
        logger_level = logger.getEffectiveLevel()
        # ERROR and CRITICAL only will be shown; WARNING is suppressed
        logger.setLevel(40)
        solution = root_scalar(self._solver_func, args, bracket=bracket,
                               method='brentq')
        logger.setLevel(logger_level)
        P_in = Q_(solution.root, ureg.Pa)
        self.fluid.update('P', P_in, 'Smass', self.fluid.Smass)
        logger.debug(f'Comparing pressure drop:\n    dP method:\n        \
        {self.dP(m_dot).to(ureg.psi)}\n    \
        P_in - P_out:\n        \
        {(P_in-P_out).to(ureg.psi)}')
        logger.info(f'Calculated initial pressure: {P_in.to(ureg.psi):.1~f}')


class ParallelPlateRelief:
    def __init__(self, Springs, Plate, Supply_pipe):
        """
        Initiate Parallel Plate instance.
        Parallel Plate relief valve designed by Fermilab

        Springs: dictionary containing 'N' - number of springs, 'k' - spring rate, and 'dx_precomp' - pre-compression length
        Plate: dictionary containing 'OD_plate' - OD of the plate, 'OD_O_ring' - OD of the O-Ring installed, and 'W_plate' - plate weight
        Supply_pipe: Pipe/Tube object of upstream pipe
        """
        self.Springs = Springs
        self.Plate = Plate
        self.Supply_pipe = Supply_pipe

    def P_set(self):
        """"
        Calculate set (lift) pressure of the Parallel Plate relief
        """
        # Before lifting pressure affects area within O-Ring OD
        A_lift = pi * self.Plate['OD_O_ring']**2 / 4
        F_precomp = self.Springs['N'] * self.Springs['k'] *\
                    self.Springs['dx_precomp']
        # Force required to lift the plate
        F_lift = F_precomp + self.Plate['W_plate']
        self.F_lift = F_lift
        P_set = F_lift / A_lift
        return P_set.to(ureg.psi)

    def P_open(self):
        """
        Calculate pressure required to fully open Parallel Plate relief
        """
        # compression required to provide vent area equal to supply pipe area
        dx_open = self.Supply_pipe.area / (pi*self.Plate['OD_plate'])
        # Force at fully open
        F_open = self.F_lift = self.Springs['N'] * self.Springs['k'] * dx_open
        # At fully open pressure is distributed as:
        # Full pressure for up to supply pipe diameter
        # Linear fall off up to plate OD
        A_open = self.Supply_pipe.area + pi/8*(self.Plate['OD_plate']**2 -
                                               self.Supply_pipe.ID**2)
        P_open = F_open / A_open
        return P_open.to(ureg.psi)


# Supporting functions used for flow rate and pressure drop calculations.
def dP_darcy(K, rho, w):
    '''
    Darcy equation for pressure drop.
    K - resistance coefficient
    rho - density of flow at entrance
    w - flow speed
    '''
    d_P = K*rho*w**2/2
    return d_P.to(ureg.psi)


def K_to_Cv(K, ID):
    """
    Calculate flow coefficient Cv based on resistance coefficient value K.
    Based on definition:
    Cv = Q*sqrt(rho/(d_P*rho_w))
    where Q - volumetric flow, rho - flow density
    rho_w - water density at 60 F
    d_P - pressure drop through the valve.
    [Cv] = gal/(min*(psi)**0.5)
    """
    A = pi*ID**2/4
    rho_w = 999*ureg('kg/m**3')  # Water density at 60 F
    # TODO move density to global const (or use ThermState)
    # Based on Crane TP-410 p. 2-10 and Darcy equation:
    Cv = A*(2/(K*rho_w))**0.5
    Cv.ito(ureg('gal/(min*(psi)**0.5)'))  # Convention accepted in the US
    return Cv


def Cv_to_K(Cv, ID):
    """
    Calculate resistance coefficient K based on flow coefficient value Cv.
    Based on definition:
    Cv = Q*sqrt(rho/(d_P*rho_w))
    where Q - volumetric flow, rho - flow density
    rho_w - water density at 60 F
    d_P - pressure drop through the valve.
    [Cv] = gal/(min*(psi)**0.5)
    """
    if isinstance(Cv, (int, float)):  # Check if dimensionless input
        Cv = Cv*ureg('gal/(min*(psi)**0.5)')  # Convention accepted in the US
    A = pi*ID**2/4
    rho_w = 999*ureg('kg/m**3')  # Water density at 60 F
    # Based on Crane TP-410 p. 2-10 and Darcy equation:
    K = 2*A**2/(Cv**2*rho_w)
    return K.to(ureg.dimensionless)


def beta(d1, d2):
    """
    Calculate beta = d/D for contraction or enlargement.
    """
    return min(d1, d2)/max(d1, d2)


def equivalent_orifice(m_dot, dP, fluid=Air):
    """
    Calculate ID for the equivalent square edge orifice (Cd = 0.61) for given
    flow and pressure drop.
    """
    Cd = 0.61
    rho = fluid.Dmass
    ID = 2 * (m_dot/(pi*Cd*(2*dP*rho)**0.5))**0.5
    return ID.to(ureg.inch)


def half_width(d_1, T_b, T_h, c, D_h):
    """
    Calculate 'half width' of reinforcement zone per B31.3 304.3.3.
    """
    d_2_a = (T_b-c) + (T_h-c) + d_1/2
    return min(max(d_1, d_2_a), D_h)<|MERGE_RESOLUTION|>--- conflicted
+++ resolved
@@ -8,11 +8,8 @@
 from . import ureg, Q_
 from .cp_wrapper import ThermState
 from .functions import Air
-<<<<<<< HEAD
-=======
 from .functions import stored_energy
 from . import T_NTP, P_NTP
->>>>>>> 4e159261
 from . import os, __location__
 from pint import set_application_registry
 from serialize import load
